/*  [[Mediawiki:Form-assistant.js]]
    @author: L235 ([[User:L235]])

    This script is a form assistant that allows users to submit forms on Wikipedia pages, 
    the answers to which are then posted to a target page.

    Data is stored in a JSON file found at [[Mediawiki:Form-assistant.js/config.json]].

    The form assistant is only available on the [[Wikipedia:Form assistant/Run]] page.

    **JSON schema (examples)**

    Object‑key style:
    {
      "Wikipedia:Form assistant/Run#demo": {
        "title": "Demo survey",
        "instructions": "Please fill the survey.",
        "targetPage": "Wikipedia:Sandbox",
        "prepend": false,
<<<<<<< HEAD
        "preview": true,
        "onComplete":                 
          "Wikipedia:Thank‑you"       – simple string -> redirect
          { "redirectPage": "Wikipedia:Foo" }
          { "text": "''Thanks!''" }   – show wikitext message
          { "html": "<b>Thanks!</b>" } – show raw HTML (use with care)
=======
        "preview": "button",
>>>>>>> 3a31c7a7
        "template": { "name": "Template:Example", "subst": true },
        "questions": [
          { "label": "Question A", "type": "text", "templateParam": "1", "default": "foo", "preview": "live" },
          { "label": "Question B", "type": "textarea", "required": true, "templateParam": "2" },
          { "type": "heading", "text": "Choices" },
          { "label": "Question C", "type": "dropdown", "options": ["apples", "bananas"], "templateParam": "3", "default": "bananas" },
          { "label": "Question D", "type": "checkbox", "options": ["cats", "dogs"], "templateParam": "4", "default": ["cats"] },
          { "label": "Question E", "type": "radio", "options": ["noun", "verb"], "required": true, "templateParam": "5", "default": "verb" },
          { "label": "Section title", "type": "text", "required": true, "templateParam": "6" },
          { "type": "static": "''Thanks for participating!''" }
        ]
      }
    }

    **Target page variables:**
    - {{USERNAME}} - Current user's username
    - {{FIELD:templateParam}} - Value from form field (use templateParam as identifier)
    
    **Form options:**
    - "prepend": true/false - Whether to prepend (true) or append (false, default) to target page
    - "preview": Toggle full‑form preview area at bottom of form
      Values (form‑wide or per‑question):
        • "none"   – (default) no preview
        • "live"   – live preview that updates as you type
        • "button" – adds a preview button (form bottom or just after the question)
      (individual questions may set "preview": "live"/"button" for previewing an answer)
    
    Examples:
    - "targetPage": "User talk:{{USERNAME}}" - Posts to current user's talk page
    - "targetPage": "User:{{FIELD:1}}/requests" - Uses value from templateParam "1"
    - "prepend": true - Adds content to top of page instead of bottom
*/
/* global mw, $ */
(function () {
    var CONFIG_PAGE = 'Mediawiki:Form-assistant.js/config.json';
    var ALLOWED_BASE_PAGE = 'Wikipedia:Form assistant/Run';

    mw.loader.using(['mediawiki.api', 'oojs-ui', 'mediawiki.ui.button']).then(function () {
        // Abort early if not on the permitted base page
        var fullPageTitle = mw.config.get('wgPageName').replace(/_/g, ' '); // keeps spaces
        var basePageTitle = fullPageTitle.split('#')[0]; // drop fragment if any
        if (basePageTitle !== ALLOWED_BASE_PAGE) {
            console.log('[form-assistant.js] Not on the permitted base page');
            return; // Silently exit – nothing to do here
        }

        var api = new mw.Api();

        /* ---------- internal‑field counter ------------------------ */
        var mfCounter = 0;

        /* ---------- helper: preview‑mode coercion ------------------ */
        function normalizePreviewMode(v) {
            if (v === 'live' || v === 'button' || v === 'none') return v;
            return 'none';
        }

        /* ---------- helper: debounce ------------------------------ */
        // Returns a function that delays invoking the provided function until after
        // 'wait' milliseconds have elapsed since the last time it was invoked.
        // This is particularly useful for rate-limiting events that occur in quick succession,
        // such as input events during typing.
        function debounce(fn, wait) {
            var t;
            return function () {
                var ctx = this, args = arguments;
                clearTimeout(t);
                t = setTimeout(function () { fn.apply(ctx, args); }, wait);
            };
        }

        /* ---------- helper: build wikitext from answers -------------- */
        function buildWikitext($form, cfg) {
            var params = (cfg.questions || []).filter(function (q) { return q.templateParam; })
                .map(function (q) { return '|' + q.templateParam + '=' + encodeParam(valueOf($form, q)); }).join('');
            var tpl = cfg.template.name || cfg.template;
            if (cfg.template && cfg.template.subst) tpl = 'safesubst:' + tpl;
            return '\n{{' + tpl + params + '}}\n';
        }

        /* ---------- helper: parse wikitext -> safe HTML -------------- */
        function parseWikitext(wt) {
            return api.post({
                action: 'parse',
                text: wt || '',
                pst: true,                     // expand ~~~~ and subst:... before parsing
                contentmodel: 'wikitext',
                wrapoutputclass: '',
                disableeditsection: true, // suppress [edit] links inside parsed headings
            }).then(function (d) {
                return d.parse.text['*'];
            }).catch(function () {
                // Never inject raw fallback – escape instead
                return $('<div>').text(wt || '').prop('outerHTML');
            });
        }

        /* ---------- helper: escape template parameters --------------- */
        function encodeParam(val) {
            // Ensure string, escape HTML special chars, preserve newlines
            return mw.html.escape(String(val || '')).replace(/\n/g, '&#10;');
        }

        /* ---------- 1. Load JSON config ------------------------------ */
        api.get({
            action: 'query', prop: 'revisions', titles: CONFIG_PAGE,
            rvprop: 'content', formatversion: 2
        }).then(function (data) {
            var page = data.query.pages[0];
            if (!page.revisions) {
                console.error('[form-assistant.js] Config page missing or empty');
                return;
            }
            var raw = page.revisions[0].content;
            var cfg;
            try { cfg = JSON.parse(raw); }
            catch (e) { console.error('[form-assistant.js] JSON parse error:', e); return; }

            // Derive current page key, supporting #section fragments
            var pageTitle = mw.config.get('wgPageName').replace(/_/g, ' ');
            var fragment = (window.location.hash || '').slice(1); // keep underscores
            var currentFull = fragment ? pageTitle + '#' + fragment : pageTitle;

            // Attempt exact match with fragment first, then without
            var formCfg = matchForm(cfg, currentFull) || matchForm(cfg, pageTitle);
            if (formCfg) renderForm(formCfg);
        }).fail(function (err) { console.error('[form-assistant.js] API error:', err); });

        /* ---------- helper: find config for this page ---------------- */
        function matchForm(cfg, page) {
            if (Array.isArray(cfg)) return cfg.find(function (f) { return f.formPage === page; });
            if (cfg[page]) return cfg[page];
            return Object.values(cfg).find(function (f) { return f.formPage === page; });
        }

        /* ---------- 2. Render form ----------------------------------- */
        function renderForm(cfg) {
            /* ---------- 0. Inject author‑supplied CSS --------------- */
            if (cfg.customCSS) {
                // cfg.customCSS is a raw CSS string – load it once per form
                mw.util.addCSS(cfg.customCSS);
            }

            $('#firstHeading').empty();
            var $content = $('#mw-content-text').empty();
            if (cfg.title) $content.append($('<h2>').text(cfg.title));

            /* ---------- generate safe field names ----------------- */
            (cfg.questions || []).forEach(function (q) {
                q._fieldName = 'mf_' + (mfCounter++);
            });

            var promises = [];
            if (cfg.instructions) {
                promises.push(parseWikitext(cfg.instructions).then(function (html) { $content.append($(html)); }));
            }

            Promise.all(promises).then(function () {
                /* ---------- 1. Wrapper for whole form -------------- */
                var $formWrapper = $('<div>')
                    .addClass('fa-form-wrapper')
                    .appendTo($content);

                var $form = $('<form>')
                    .addClass('fa-form')
                    .appendTo($formWrapper);

                (cfg.questions || []).forEach(function (q) { insertItem($form, q); });

                /* ---------- 2. Pretty blue submit button ----------- */
                var $submit = $('<button>')
                    .addClass('mw-ui-button mw-ui-progressive fa-submit')
                    .attr('type', 'submit')
                    .text('Submit');

                $form.append($submit);

                /* ---------- 3. Optional full‑form preview ---------- */
                var formPreviewMode = normalizePreviewMode(cfg.preview);
                var $previewBtn, $previewArea;

                if (formPreviewMode !== 'none') {
                    $previewBtn = $('<button>')
                        .addClass('mw-ui-button fa-preview-btn')
                        .attr('type', 'button')
                        .css({ marginLeft: '8px' })
                        .text('Preview');

                    $previewArea = $('<div>')
                        .addClass('fa-form-preview')
                        .css({ border: '1px solid #a2a9b1', padding: '8px', marginTop: '8px' });

                    // Insert elements
                    if (formPreviewMode === 'button') {
                        $form.append($previewBtn, $previewArea);
                        $previewBtn.on('click', function () {
                            var wikitext = buildWikitext($form, cfg);
                            parseWikitext(wikitext).then(function (html) {
                                $previewArea.html(html);
                            });
                        });
                    } else { // live
                        $form.append($previewArea);
                        var updateFormPreview = debounce(function () {
                            var wikitext = buildWikitext($form, cfg);
                            parseWikitext(wikitext).then(function (html) {
                                $previewArea.html(html);
                            });
                        }, 500);
                        // listen to *all* inputs in the form
                        $form.on('input change', 'input, textarea, select', updateFormPreview);
                        updateFormPreview(); // initial render (includes defaults)
                    }
                }

                $form.on('submit', function (e) {
                    e.preventDefault();
                    submit($form, cfg, $submit);
                });
            });
        }

        /* ---------- insert question or static block ------------------ */
        function insertItem($form, q) {
            var safeName = q._fieldName;   // always defined for non‑static items

            switch (q.type) {
                case 'heading':
                    $form.append($('<h3>').addClass('fa-heading').text(q.text));
                    return;
                case 'static':
                case 'html':
                    var $ph = $('<div class="formassistant-placeholder fa-static"></div>');
                    $form.append($ph); // preserves ordering
                    parseWikitext(q.html || q.text || '').then(function (html) {
                        // Ensure final output retains styling class
                        $ph.replaceWith($(html).addClass('fa-static'));
                    });
                    return;
            }

            var $wrapper = $('<div>').addClass('fa-question');

            var $label = $('<label>')
                .addClass('fa-question-label')
                .text(q.label + (q.required ? ' (required)' : ''));
            var $field;

            switch (q.type) {
                case 'text':
                    $field = $('<input>').attr({ type: 'text', name: safeName, size: 40, value: q.default || '' });
                    break;
                case 'textarea':
                    $field = $('<textarea>').attr({ name: safeName, rows: 4, cols: 60 }).val(q.default || '');
                    break;
                case 'dropdown':
                    $field = $('<select>').attr('name', safeName);
                    (q.options || []).forEach(function (opt) {
                        var $o = $('<option>').val(opt).text(opt);
                        if (opt === q.default) $o.prop('selected', true);
                        $field.append($o);
                    });
                    break;
                case 'checkbox':
                    $field = $('<span>');
                    var defs = Array.isArray(q.default) ? q.default : (q.default ? [q.default] : []);
                    // Add initial line break for vertical layout
                    if (q.vertical) {
                        $field.append('<br>');
                    }
                    (q.options || []).forEach(function (opt) {
                        var $l = $('<label>');
                        var $cb = $('<input>').attr({ type: 'checkbox', name: safeName, value: opt });
                        if (defs.includes(opt)) $cb.prop('checked', true);
                        $l.append($cb, ' ', opt);
                        // Add line break if vertical layout is requested
                        if (q.vertical) {
                            $l.append('<br>');
                        } else {
                            $l.append('\u00A0'); // non-breaking space for horizontal layout
                        }
                        $field.append($l);
                    });
                    break;
                case 'radio':
                    $field = $('<span>');
                    (q.options || []).forEach(function (opt) {
                        var $l = $('<label>');
                        var $rb = $('<input>').attr({ type: 'radio', name: safeName, value: opt });
                        if (q.required) $rb.attr('required', true);
                        if (opt === q.default) $rb.prop('checked', true);
                        $l.append($rb, ' ', opt, '\u00A0');
                        $field.append($l);
                    });
                    break;
                default:
                    console.warn('[form-assistant.js] Unsupported field type:', q.type);
                    return;
            }

            /* ------------ accessibility annotations --------------- */
            var fieldId = safeName + '_input';
            $field.attr('id', fieldId);
            $label.attr('for', fieldId);
            if (q.required) {
                $field.attr({ required: true, 'aria-required': 'true' });
            }
            if (['checkbox', 'radio'].includes(q.type)) {
                $field.attr({ role: 'group', 'aria-labelledby': fieldId + '_lbl' });
                $label.attr('id', fieldId + '_lbl');
            }

            $wrapper.append($label, ' ', $field.addClass('fa-question-input'));

            /* ---------- per‑question live preview ---------------- */
            var qPrevMode = normalizePreviewMode(q.preview);

            if (qPrevMode !== 'none' && ['text', 'textarea'].includes(q.type)) {
                var $qPrev = $('<div>')
                    .addClass('fa-field-preview')
                    .css({ border: '1px solid #c8ccd1', padding: '4px', marginTop: '4px' });

                var updateFieldPreview = debounce(function () {
                    var val = ($field.val() || '').trim();
                    if (!val) { $qPrev.empty(); return; }
                    parseWikitext(val).then(function (html) { $qPrev.html(html); });
                }, 500);

                if (qPrevMode === 'live') {
                    $field.on('input', updateFieldPreview);
                    updateFieldPreview(); // initial render
                    $wrapper.append($qPrev);
                } else { // button
                    var $btnPrev = $('<button>')
                        .addClass('mw-ui-button fa-q-preview-btn')
                        .attr('type', 'button')
                        .text('Preview');
                    $btnPrev.on('click', updateFieldPreview);
                    $wrapper.append(' ', $btnPrev, $qPrev);
                }
            }

            $form.append($wrapper);
        }

        /* ---------- helper: resolve target page variables ----------- */
        function resolveTargetPage(targetPage, formData) {
            if (!targetPage || typeof targetPage !== 'string') return targetPage;
            
            // Replace {{USERNAME}} with current user
            var resolved = targetPage.replace(/\{\{USERNAME\}\}/g, mw.config.get('wgUserName') || '');
            
            // Replace {{FIELD:fieldname}} with form field values
            resolved = resolved.replace(/\{\{FIELD:([^}]+)\}\}/g, function(match, fieldName) {
                return formData[fieldName] || match;
            });
            
            return resolved;
        }

        /* ---------- 3. Submission ------------------------------------ */
        function valueOf($form, q) {
            var sel = '[name="' + q._fieldName + '"]';
            switch (q.type) {
                case 'checkbox':
                    return $form.find(sel + ':checked').map(function () { return this.value; }).get().join(', ');
                case 'radio':
                    return $form.find(sel + ':checked').val() || '';
                default:
                    return ($form.find(sel).val() || '').trim();
            }
        }

        function submit($form, cfg, $submit) {
            // Collect all form data for target page resolution
            var formData = {};
            (cfg.questions || []).forEach(function (q) {
                if (q.templateParam) {
                    formData[q.templateParam] = valueOf($form, q);
                }
            });

            // Custom validation for required checkbox groups
            var missing = (cfg.questions || []).filter(function (q) {
                if (!q.required) return false;
                var val = valueOf($form, q);
                return !val; // empty string means nothing selected
            });

            if (missing.length) {
                alert('Please complete required fields: ' + missing.map(function (q) { return q.label; }).join(', '));
                return;
            }

            var wikitext = buildWikitext($form, cfg);

            // Resolve target page with variables
            var targetPage = resolveTargetPage(cfg.targetPage, formData);

            $submit.prop('disabled', true).val('Submitting…');
            
            // Determine edit parameters based on prepend option
            var editParams = {
                action: 'edit',
                title: targetPage,
                summary: cfg.editSummary || 'Post answers via [[Mediawiki:form-assistant.js|form-assistant.js]]'
            };
            
            if (cfg.prepend) {
                editParams.prependtext = wikitext;
            } else {
                editParams.appendtext = wikitext;
            }
            
            api.postWithToken('csrf', editParams).done(function () {
                /* ---------- post‑submit action ------------------ */
                function replaceFormWithMessage() {
                    // Clear entire content area and inject parsed message
                    var $content = $('#mw-content-text').empty();
                    parseWikitext(cfg.onComplete.html || cfg.onComplete.text || '')
                        .then(function (html) { $content.append($(html)); });
                }

                if (cfg.onComplete) {
                    // 1. Simple string → redirect
                    if (typeof cfg.onComplete === 'string') {
                        window.location.href = mw.util.getUrl(cfg.onComplete);
                        return;
                    }
                    // 2. Explicit redirect object
                    if (cfg.onComplete.redirectPage) {
                        window.location.href = mw.util.getUrl(cfg.onComplete.redirectPage);
                        return;
                    }
                    // 3. Static/html message
                    if (cfg.onComplete.text || cfg.onComplete.html) {
                        replaceFormWithMessage();
                        return;
                    }
                }

                // Default behaviour if no onComplete directive
                mw.notify('Saved!', { type: 'success' });
                $form[0].reset();
            }).fail(function (err) {
                console.error('[formFiller.js] Edit error:', err);
                mw.notify('Error: ' + err, { type: 'error', autoHide: false });
            }).always(function () {
                $submit.prop('disabled', false).val('Submit');
            });
        }
    });
})();<|MERGE_RESOLUTION|>--- conflicted
+++ resolved
@@ -17,16 +17,11 @@
         "instructions": "Please fill the survey.",
         "targetPage": "Wikipedia:Sandbox",
         "prepend": false,
-<<<<<<< HEAD
-        "preview": true,
-        "onComplete":                 
-          "Wikipedia:Thank‑you"       – simple string -> redirect
-          { "redirectPage": "Wikipedia:Foo" }
-          { "text": "''Thanks!''" }   – show wikitext message
-          { "html": "<b>Thanks!</b>" } – show raw HTML (use with care)
-=======
+        "onComplete": "Wikipedia:Thank‑you"       – simple string -> redirect
+          // or: { "redirectPage": "Wikipedia:Foo" }
+          // or: { "text": "''Thanks!''" }   – show wikitext message
+          // or: { "html": "<b>Thanks!</b>" } – show raw HTML (use with care)
         "preview": "button",
->>>>>>> 3a31c7a7
         "template": { "name": "Template:Example", "subst": true },
         "questions": [
           { "label": "Question A", "type": "text", "templateParam": "1", "default": "foo", "preview": "live" },
